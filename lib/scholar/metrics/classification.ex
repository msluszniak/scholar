--- conflicted
+++ resolved
@@ -42,8 +42,6 @@
           false negatives and false positives.
 
           * `:none` - The F-score values for each class are returned.
-<<<<<<< HEAD
-=======
           """
         ]
       ]
@@ -77,12 +75,9 @@
           doc: """
           Determines the weight of recall in the combined score.
           For values of `beta` > 1 it gives more weight to recall, while `beta` < 1 favors precision.
->>>>>>> b36df2f0
           """
         ]
       ]
-
-  fbeta_score_schema = f1_score_schema
 
   confusion_matrix_schema =
     general_schema ++
@@ -642,56 +637,32 @@
 
       iex> y_true = Nx.tensor([0, 1, 1, 1, 1, 0, 2, 1, 0, 1], type: :u32)
       iex> y_pred = Nx.tensor([0, 2, 1, 1, 2, 2, 2, 0, 0, 1], type: :u32)
-<<<<<<< HEAD
-      iex> Scholar.Metrics.Classification.fbeta_score(y_true, y_pred, Nx.tensor(1), num_classes: 3)
-=======
       iex> Scholar.Metrics.Classification.fbeta_score(y_true, y_pred, Nx.u32(1), num_classes: 3)
->>>>>>> b36df2f0
       #Nx.Tensor<
         f32[3]
         [0.6666666865348816, 0.6666666865348816, 0.4000000059604645]
       >
-<<<<<<< HEAD
-      iex> Scholar.Metrics.Classification.fbeta_score(y_true, y_pred, Nx.tensor(2), num_classes: 3)
-=======
       iex> Scholar.Metrics.Classification.fbeta_score(y_true, y_pred, Nx.u32(2), num_classes: 3)
->>>>>>> b36df2f0
       #Nx.Tensor<
         f32[3]
         [0.6666666865348816, 0.5555555820465088, 0.625]
       >
-<<<<<<< HEAD
-      iex> Scholar.Metrics.Classification.fbeta_score(y_true, y_pred, Nx.tensor(0.5), num_classes: 3)
-=======
       iex> Scholar.Metrics.Classification.fbeta_score(y_true, y_pred, Nx.f32(0.5), num_classes: 3)
->>>>>>> b36df2f0
       #Nx.Tensor<
         f32[3]
         [0.6666666865348816, 0.8333333134651184, 0.29411765933036804]
       >
-<<<<<<< HEAD
-      iex> Scholar.Metrics.Classification.fbeta_score(y_true, y_pred, Nx.tensor(2), num_classes: 3, average: :macro)
-=======
       iex> Scholar.Metrics.Classification.fbeta_score(y_true, y_pred, Nx.u32(2), num_classes: 3, average: :macro)
->>>>>>> b36df2f0
       #Nx.Tensor<
         f32
         0.6157407760620117
       >
-<<<<<<< HEAD
-      iex> Scholar.Metrics.Classification.fbeta_score(y_true, y_pred, Nx.tensor(2), num_classes: 3, average: :weighted)
-=======
       iex> Scholar.Metrics.Classification.fbeta_score(y_true, y_pred, Nx.u32(2), num_classes: 3, average: :weighted)
->>>>>>> b36df2f0
       #Nx.Tensor<
         f32
         0.5958333611488342
       >
-<<<<<<< HEAD
-      iex> Scholar.Metrics.Classification.fbeta_score(y_true, y_pred, Nx.tensor(0.5), num_classes: 3, average: :micro)
-=======
       iex> Scholar.Metrics.Classification.fbeta_score(y_true, y_pred, Nx.f32(0.5), num_classes: 3, average: :micro)
->>>>>>> b36df2f0
       #Nx.Tensor<
         f32
         0.6000000238418579
@@ -712,12 +683,8 @@
   end
 
   defnp fbeta_score_n(y_true, y_pred, beta, opts) do
-<<<<<<< HEAD
-    check_shape(y_pred, y_true)
-    num_classes = check_num_classes(opts[:num_classes])
-    average = opts[:average]
-
-    {_precision, _recall, per_class_fscore} = precision_recall_fscore_n(y_true, y_pred, beta, num_classes, average)
+    {_precision, _recall, per_class_fscore, _support} =
+      precision_recall_fscore_support_n(y_true, y_pred, beta, opts)
 
     per_class_fscore
   end
@@ -727,19 +694,6 @@
     false_positive = Nx.sum(confusion_matrix, axes: [0]) - true_positive
     false_negative = Nx.sum(confusion_matrix, axes: [1]) - true_positive
 
-=======
-    {_precision, _recall, per_class_fscore, _support} =
-      precision_recall_fscore_support_n(y_true, y_pred, beta, opts)
-
-    per_class_fscore
-  end
-
-  defnp fbeta_score_v(confusion_matrix, average) do
-    true_positive = Nx.take_diagonal(confusion_matrix)
-    false_positive = Nx.sum(confusion_matrix, axes: [0]) - true_positive
-    false_negative = Nx.sum(confusion_matrix, axes: [1]) - true_positive
-
->>>>>>> b36df2f0
     case average do
       :micro ->
         true_positive = Nx.sum(true_positive)
@@ -749,50 +703,6 @@
         {true_positive, false_positive, false_negative}
 
       _ ->
-<<<<<<< HEAD
-      {true_positive, false_positive, false_negative}
-    end
-  end
-
-  defnp precision_recall_fscore_n(y_true, y_pred, beta, num_classes, average) do
-    confusion_matrix = confusion_matrix(y_true, y_pred, num_classes: num_classes)
-    {true_positive, false_positive, false_negative} = fbeta_score_v(confusion_matrix, average)
-
-    precision = safe_division(true_positive, true_positive + false_positive)
-    recall = safe_division(true_positive, true_positive + false_negative)
-
-    per_class_fscore =
-      cond do
-        # Should only be +Inf
-        Nx.is_infinity(beta) ->
-          recall
-        beta == 0 ->
-          precision
-        true ->
-          beta2 = Nx.pow(beta, 2)
-          safe_division((1 + beta2) * precision * recall, beta2 * precision + recall)
-      end
-
-    case average do
-      :none ->
-        {precision, recall, per_class_fscore}
-
-      :micro ->
-        {precision, recall, per_class_fscore}
-
-      :macro ->
-        {precision, recall, Nx.mean(per_class_fscore)}
-
-      :weighted ->
-        support = (y_true == Nx.iota({num_classes, 1})) |> Nx.sum(axes: [1])
-
-        per_class_fscore =
-          per_class_fscore * support
-          |> safe_division(Nx.sum(support))
-          |> Nx.sum()
-
-        {precision, recall, per_class_fscore}
-=======
         {true_positive, false_positive, false_negative}
     end
   end
@@ -898,7 +808,6 @@
           |> Nx.sum()
 
         {precision, recall, per_class_fscore, Nx.Constants.nan()}
->>>>>>> b36df2f0
     end
   end
 
